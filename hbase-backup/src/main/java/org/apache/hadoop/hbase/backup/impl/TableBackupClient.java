--- conflicted
+++ resolved
@@ -19,11 +19,8 @@
 
 import java.io.IOException;
 import java.util.ArrayList;
-<<<<<<< HEAD
-=======
 import java.util.Collections;
 import java.util.HashSet;
->>>>>>> f52947ec
 import java.util.List;
 import java.util.Map;
 import java.util.Objects;
@@ -289,17 +286,11 @@
       // set the table region server start and end timestamps for incremental backup
       manifest.setIncrTimestampMap(backupInfo.getIncrTimestampMap());
     }
-<<<<<<< HEAD
-    ArrayList<BackupImage> ancestors = backupManager.getAncestors(backupInfo);
-=======
     List<BackupImage> ancestors = getAncestors(backupInfo);
->>>>>>> f52947ec
     for (BackupImage image : ancestors) {
       manifest.addDependentImage(image);
     }
     manifest.store(conf);
-<<<<<<< HEAD
-=======
   }
 
   /**
@@ -352,7 +343,6 @@
 
     throw new IllegalStateException(
       "Unable to find full backup that contains tables: " + tablesToCover);
->>>>>>> f52947ec
   }
 
   /**
