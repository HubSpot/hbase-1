--- conflicted
+++ resolved
@@ -21,11 +21,8 @@
 import static org.junit.Assert.assertFalse;
 import static org.junit.Assert.assertTrue;
 
-<<<<<<< HEAD
-=======
 import java.util.Arrays;
 import java.util.Collection;
->>>>>>> f52947ec
 import java.util.Collections;
 import java.util.HashMap;
 import java.util.LinkedHashSet;
@@ -231,21 +228,4 @@
       "/hbase/MasterData/oldWALs/hmaster%2C60000%2C1716224062663.1716247552189$masterlocalwal$");
     assertTrue(BackupLogCleaner.canDeleteFile(Collections.emptyMap(), masterPath));
   }
-
-  @Test
-  public void testCleansUpHMasterWal() {
-    Path path = new Path("/hbase/MasterData/WALs/hmaster,60000,1718808578163");
-    assertTrue(BackupLogCleaner.canDeleteFile(Collections.emptyMap(), path));
-  }
-
-  @Test
-  public void testCleansUpArchivedHMasterWal() {
-    Path normalPath =
-      new Path("/hbase/oldWALs/hmaster%2C60000%2C1716224062663.1716247552189$masterlocalwal$");
-    assertTrue(BackupLogCleaner.canDeleteFile(Collections.emptyMap(), normalPath));
-
-    Path masterPath = new Path(
-      "/hbase/MasterData/oldWALs/hmaster%2C60000%2C1716224062663.1716247552189$masterlocalwal$");
-    assertTrue(BackupLogCleaner.canDeleteFile(Collections.emptyMap(), masterPath));
-  }
 }