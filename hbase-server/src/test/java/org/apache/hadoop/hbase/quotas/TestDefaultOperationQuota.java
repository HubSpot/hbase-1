--- conflicted
+++ resolved
@@ -158,18 +158,12 @@
     // the next request should be rejected
     assertThrows(RpcThrottlingException.class, () -> quota.checkBatchQuota(0, 1));
 
-<<<<<<< HEAD
-    Thread.sleep(1000);
-=======
-    envEdge.incValue(1000);
->>>>>>> f52947ec
+    envEdge.incValue(1000);
     // after the TimeUnit, the limit should be refilled
     quota.checkBatchQuota(0, limit);
   }
 
   @Test
-<<<<<<< HEAD
-=======
   public void testLargeBatchSaturatesReadWriteLimit()
     throws RpcThrottlingException, InterruptedException {
     int limit = 10;
@@ -191,7 +185,6 @@
   }
 
   @Test
->>>>>>> f52947ec
   public void testTooLargeReadBatchIsNotBlocked()
     throws RpcThrottlingException, InterruptedException {
     int limit = 10;
@@ -207,11 +200,7 @@
     // the next request should be blocked
     assertThrows(RpcThrottlingException.class, () -> quota.checkBatchQuota(0, 1));
 
-<<<<<<< HEAD
-    Thread.sleep(1000);
-=======
-    envEdge.incValue(1000);
->>>>>>> f52947ec
+    envEdge.incValue(1000);
     // even after the TimeUnit, the limit should not be refilled because we oversubscribed
     assertThrows(RpcThrottlingException.class, () -> quota.checkBatchQuota(0, limit));
   }
@@ -232,12 +221,6 @@
     // the next request should be blocked
     assertThrows(RpcThrottlingException.class, () -> quota.checkBatchQuota(1, 0));
 
-<<<<<<< HEAD
-    Thread.sleep(1000);
-    // even after the TimeUnit, the limit should not be refilled because we oversubscribed
-    assertThrows(RpcThrottlingException.class, () -> quota.checkBatchQuota(limit, 0));
-  }
-=======
     envEdge.incValue(1000);
     // even after the TimeUnit, the limit should not be refilled because we oversubscribed
     assertThrows(RpcThrottlingException.class, () -> quota.checkBatchQuota(limit, 0));
@@ -309,5 +292,4 @@
     // even after the TimeUnit, the limit should not be refilled because we oversubscribed
     assertThrows(RpcThrottlingException.class, () -> quota.checkBatchQuota((int) limit, 1));
   }
->>>>>>> f52947ec
 }