/*
 * Licensed to the Apache Software Foundation (ASF) under one
 * or more contributor license agreements.  See the NOTICE file
 * distributed with this work for additional information
 * regarding copyright ownership.  The ASF licenses this file
 * to you under the Apache License, Version 2.0 (the
 * "License"); you may not use this file except in compliance
 * with the License.  You may obtain a copy of the License at
 *
 *     http://www.apache.org/licenses/LICENSE-2.0
 *
 * Unless required by applicable law or agreed to in writing, software
 * distributed under the License is distributed on an "AS IS" BASIS,
 * WITHOUT WARRANTIES OR CONDITIONS OF ANY KIND, either express or implied.
 * See the License for the specific language governing permissions and
 * limitations under the License.
 */
package org.apache.hadoop.hbase.quotas;

import java.util.Arrays;
import java.util.List;
import org.apache.hadoop.conf.Configuration;
import org.apache.hadoop.hbase.Cell;
import org.apache.hadoop.hbase.client.Mutation;
import org.apache.hadoop.hbase.client.Result;
import org.apache.hadoop.hbase.ipc.RpcCall;
import org.apache.hadoop.hbase.ipc.RpcServer;
import org.apache.yetus.audience.InterfaceAudience;
import org.apache.yetus.audience.InterfaceStability;

import org.apache.hadoop.hbase.shaded.protobuf.generated.ClientProtos;

@InterfaceAudience.Private
@InterfaceStability.Evolving
public class DefaultOperationQuota implements OperationQuota {

  // a single scan estimate can consume no more than this proportion of the limiter's limit
  // this prevents a long-running scan from being estimated at, say, 100MB of IO against
  // a <100MB/IO throttle (because this would never succeed)
  private static final double MAX_SCAN_ESTIMATE_PROPORTIONAL_LIMIT_CONSUMPTION = 0.9;

  protected final List<QuotaLimiter> limiters;
  private final long writeCapacityUnit;
  private final long readCapacityUnit;

  // the available read/write quota size in bytes
  protected long readAvailable = 0;
  // estimated quota
  protected long writeConsumed = 0;
  protected long readConsumed = 0;
  protected long writeCapacityUnitConsumed = 0;
  protected long readCapacityUnitConsumed = 0;
  // real consumed quota
  private final long[] operationSize;
  // difference between estimated quota and real consumed quota used in close method
  // to adjust quota amount. Also used by ExceedOperationQuota which is a subclass
  // of DefaultOperationQuota
  protected long writeDiff = 0;
  protected long readDiff = 0;
  protected long writeCapacityUnitDiff = 0;
  protected long readCapacityUnitDiff = 0;
  private boolean useResultSizeBytes;
  private long blockSizeBytes;
  private long maxScanEstimate;

  public DefaultOperationQuota(final Configuration conf, final int blockSizeBytes,
    final QuotaLimiter... limiters) {
    this(conf, Arrays.asList(limiters));
    this.useResultSizeBytes =
      conf.getBoolean(OperationQuota.USE_RESULT_SIZE_BYTES, USE_RESULT_SIZE_BYTES_DEFAULT);
    this.blockSizeBytes = blockSizeBytes;
    long readSizeLimit =
      Arrays.stream(limiters).mapToLong(QuotaLimiter::getReadLimit).min().orElse(Long.MAX_VALUE);
    maxScanEstimate = Math.round(MAX_SCAN_ESTIMATE_PROPORTIONAL_LIMIT_CONSUMPTION * readSizeLimit);
  }

  /**
   * NOTE: The order matters. It should be something like [user, table, namespace, global]
   */
  public DefaultOperationQuota(final Configuration conf, final List<QuotaLimiter> limiters) {
    this.writeCapacityUnit =
      conf.getLong(QuotaUtil.WRITE_CAPACITY_UNIT_CONF_KEY, QuotaUtil.DEFAULT_WRITE_CAPACITY_UNIT);
    this.readCapacityUnit =
      conf.getLong(QuotaUtil.READ_CAPACITY_UNIT_CONF_KEY, QuotaUtil.DEFAULT_READ_CAPACITY_UNIT);
    this.limiters = limiters;
    int size = OperationType.values().length;
    operationSize = new long[size];

    for (int i = 0; i < size; ++i) {
      operationSize[i] = 0;
    }
  }

  @Override
  public void checkBatchQuota(int numWrites, int numReads) throws RpcThrottlingException {
    updateEstimateConsumeBatchQuota(numWrites, numReads);
    checkQuota(numWrites, numReads);
  }

  @Override
  public void checkScanQuota(ClientProtos.ScanRequest scanRequest, long maxScannerResultSize,
    long maxBlockBytesScanned, long prevBlockBytesScannedDifference) throws RpcThrottlingException {
    updateEstimateConsumeScanQuota(scanRequest, maxScannerResultSize, maxBlockBytesScanned,
      prevBlockBytesScannedDifference);
    checkQuota(0, 1);
  }

  private void checkQuota(long numWrites, long numReads) throws RpcThrottlingException {
    readAvailable = Long.MAX_VALUE;
    for (final QuotaLimiter limiter : limiters) {
      if (limiter.isBypass()) {
        continue;
      }

      long maxRequestsToEstimate = limiter.getRequestNumLimit();
      long maxReadsToEstimate = Math.min(maxRequestsToEstimate, limiter.getReadNumLimit());
      long maxWritesToEstimate = Math.min(maxRequestsToEstimate, limiter.getWriteNumLimit());
<<<<<<< HEAD

      limiter.checkQuota(Math.min(maxWritesToEstimate, numWrites), writeConsumed,
        Math.min(maxReadsToEstimate, numReads), readConsumed, writeCapacityUnitConsumed,
=======
      long maxReadSizeToEstimate = Math.min(readConsumed, limiter.getReadLimit());
      long maxWriteSizeToEstimate = Math.min(writeConsumed, limiter.getWriteLimit());

      limiter.checkQuota(Math.min(maxWritesToEstimate, numWrites),
        Math.min(maxWriteSizeToEstimate, writeConsumed), Math.min(maxReadsToEstimate, numReads),
        Math.min(maxReadSizeToEstimate, readConsumed), writeCapacityUnitConsumed,
>>>>>>> f52947ec
        readCapacityUnitConsumed);
      readAvailable = Math.min(readAvailable, limiter.getReadAvailable());
    }

    for (final QuotaLimiter limiter : limiters) {
      limiter.grabQuota(numWrites, writeConsumed, numReads, readConsumed, writeCapacityUnitConsumed,
        readCapacityUnitConsumed);
    }
  }

  @Override
  public void close() {
    // Adjust the quota consumed for the specified operation
    writeDiff = operationSize[OperationType.MUTATE.ordinal()] - writeConsumed;

    long resultSize =
      operationSize[OperationType.GET.ordinal()] + operationSize[OperationType.SCAN.ordinal()];
    if (useResultSizeBytes) {
      readDiff = resultSize - readConsumed;
    } else {
      long blockBytesScanned =
        RpcServer.getCurrentCall().map(RpcCall::getBlockBytesScanned).orElse(0L);
      readDiff = Math.max(blockBytesScanned, resultSize) - readConsumed;
    }

    writeCapacityUnitDiff =
      calculateWriteCapacityUnitDiff(operationSize[OperationType.MUTATE.ordinal()], writeConsumed);
    readCapacityUnitDiff = calculateReadCapacityUnitDiff(
      operationSize[OperationType.GET.ordinal()] + operationSize[OperationType.SCAN.ordinal()],
      readConsumed);

    for (final QuotaLimiter limiter : limiters) {
      if (writeDiff != 0) {
        limiter.consumeWrite(writeDiff, writeCapacityUnitDiff);
      }
      if (readDiff != 0) {
        limiter.consumeRead(readDiff, readCapacityUnitDiff);
      }
    }
  }

  @Override
  public long getReadAvailable() {
    return readAvailable;
  }

  @Override
  public long getReadConsumed() {
    return readConsumed;
  }

  @Override
  public void addGetResult(final Result result) {
    operationSize[OperationType.GET.ordinal()] += QuotaUtil.calculateResultSize(result);
  }

  @Override
  public void addScanResult(final List<Result> results) {
    operationSize[OperationType.SCAN.ordinal()] += QuotaUtil.calculateResultSize(results);
  }

  @Override
  public void addScanResultCells(final List<Cell> cells) {
    operationSize[OperationType.SCAN.ordinal()] += QuotaUtil.calculateCellsSize(cells);
  }

  @Override
  public void addMutation(final Mutation mutation) {
    operationSize[OperationType.MUTATE.ordinal()] += QuotaUtil.calculateMutationSize(mutation);
  }

  /**
   * Update estimate quota(read/write size/capacityUnits) which will be consumed
   * @param numWrites the number of write requests
   * @param numReads  the number of read requests
   */
  protected void updateEstimateConsumeBatchQuota(int numWrites, int numReads) {
    writeConsumed = estimateConsume(OperationType.MUTATE, numWrites, 100);

    if (useResultSizeBytes) {
      readConsumed = estimateConsume(OperationType.GET, numReads, 100);
    } else {
      // assume 1 block required for reads. this is probably a low estimate, which is okay
      readConsumed = numReads > 0 ? blockSizeBytes : 0;
    }

    writeCapacityUnitConsumed = calculateWriteCapacityUnit(writeConsumed);
    readCapacityUnitConsumed = calculateReadCapacityUnit(readConsumed);
  }

  /**
   * Update estimate quota(read/write size/capacityUnits) which will be consumed
   * @param scanRequest                     the scan to be executed
   * @param maxScannerResultSize            the maximum bytes to be returned by the scanner
   * @param maxBlockBytesScanned            the maximum bytes scanned in a single RPC call by the
   *                                        scanner
   * @param prevBlockBytesScannedDifference the difference between BBS of the previous two next
   *                                        calls
   */
  protected void updateEstimateConsumeScanQuota(ClientProtos.ScanRequest scanRequest,
    long maxScannerResultSize, long maxBlockBytesScanned, long prevBlockBytesScannedDifference) {
    if (useResultSizeBytes) {
      readConsumed = estimateConsume(OperationType.SCAN, 1, 1000);
    } else {
      long estimate = getScanReadConsumeEstimate(blockSizeBytes, scanRequest.getNextCallSeq(),
        maxScannerResultSize, maxBlockBytesScanned, prevBlockBytesScannedDifference);
      readConsumed = Math.min(maxScanEstimate, estimate);
    }

    readCapacityUnitConsumed = calculateReadCapacityUnit(readConsumed);
  }

  protected static long getScanReadConsumeEstimate(long blockSizeBytes, long nextCallSeq,
    long maxScannerResultSize, long maxBlockBytesScanned, long prevBlockBytesScannedDifference) {
    /*
     * Estimating scan workload is more complicated, and if we severely underestimate workloads then
     * throttled clients will exhaust retries too quickly, and could saturate the RPC layer
     */
    if (nextCallSeq == 0) {
      // start scanners with an optimistic 1 block IO estimate
      // it is better to underestimate a large scan in the beginning
      // than to overestimate, and block, a small scan
      return blockSizeBytes;
    }

    boolean isWorkloadGrowing = prevBlockBytesScannedDifference > blockSizeBytes;
    if (isWorkloadGrowing) {
      // if nextCallSeq > 0 and the workload is growing then our estimate
      // should consider that the workload may continue to increase
      return Math.min(maxScannerResultSize, nextCallSeq * maxBlockBytesScanned);
    } else {
      // if nextCallSeq > 0 and the workload is shrinking or flat
      // then our workload has likely plateaued. We can just rely on the existing
      // maxBlockBytesScanned as our estimate in this case.
      return maxBlockBytesScanned;
    }
  }

  private long estimateConsume(final OperationType type, int numReqs, long avgSize) {
    if (numReqs > 0) {
      return avgSize * numReqs;
    }
    return 0;
  }

  private long calculateWriteCapacityUnit(final long size) {
    return (long) Math.ceil(size * 1.0 / this.writeCapacityUnit);
  }

  private long calculateReadCapacityUnit(final long size) {
    return (long) Math.ceil(size * 1.0 / this.readCapacityUnit);
  }

  private long calculateWriteCapacityUnitDiff(final long actualSize, final long estimateSize) {
    return calculateWriteCapacityUnit(actualSize) - calculateWriteCapacityUnit(estimateSize);
  }

  private long calculateReadCapacityUnitDiff(final long actualSize, final long estimateSize) {
    return calculateReadCapacityUnit(actualSize) - calculateReadCapacityUnit(estimateSize);
  }
}<|MERGE_RESOLUTION|>--- conflicted
+++ resolved
@@ -115,18 +115,12 @@
       long maxRequestsToEstimate = limiter.getRequestNumLimit();
       long maxReadsToEstimate = Math.min(maxRequestsToEstimate, limiter.getReadNumLimit());
       long maxWritesToEstimate = Math.min(maxRequestsToEstimate, limiter.getWriteNumLimit());
-<<<<<<< HEAD
-
-      limiter.checkQuota(Math.min(maxWritesToEstimate, numWrites), writeConsumed,
-        Math.min(maxReadsToEstimate, numReads), readConsumed, writeCapacityUnitConsumed,
-=======
       long maxReadSizeToEstimate = Math.min(readConsumed, limiter.getReadLimit());
       long maxWriteSizeToEstimate = Math.min(writeConsumed, limiter.getWriteLimit());
 
       limiter.checkQuota(Math.min(maxWritesToEstimate, numWrites),
         Math.min(maxWriteSizeToEstimate, writeConsumed), Math.min(maxReadsToEstimate, numReads),
         Math.min(maxReadSizeToEstimate, readConsumed), writeCapacityUnitConsumed,
->>>>>>> f52947ec
         readCapacityUnitConsumed);
       readAvailable = Math.min(readAvailable, limiter.getReadAvailable());
     }
