--- conflicted
+++ resolved
@@ -31,10 +31,7 @@
 import java.net.InetSocketAddress;
 import java.nio.ByteBuffer;
 import java.security.GeneralSecurityException;
-<<<<<<< HEAD
-=======
 import java.util.Collections;
->>>>>>> 24480f32
 import java.util.Map;
 import java.util.Objects;
 import java.util.Properties;
@@ -110,13 +107,8 @@
   protected String hostAddress;
   protected int remotePort;
   protected InetAddress addr;
-<<<<<<< HEAD
-  public ConnectionHeader connectionHeader;
-  public Map<String, byte[]> connectionAttributes;
-=======
   protected ConnectionHeader connectionHeader;
   protected Map<String, byte[]> connectionAttributes;
->>>>>>> 24480f32
 
   /**
    * Codec the client asked use.
@@ -419,12 +411,6 @@
   // Reads the connection header following version
   private void processConnectionHeader(ByteBuff buf) throws IOException {
     this.connectionHeader = ConnectionHeader.parseFrom(createCis(buf));
-<<<<<<< HEAD
-    if (!this.connectionHeader.getAttributeList().isEmpty()) {
-      this.connectionAttributes =
-        this.connectionHeader.getAttributeList().stream().collect(Collectors
-          .toMap(HBaseProtos.NameBytesPair::getName, pair -> pair.getValue().toByteArray()));
-=======
 
     // we want to copy the attributes prior to releasing the buffer so that they don't get corrupted
     // eventually
@@ -437,7 +423,6 @@
         this.connectionAttributes.put(nameBytesPair.getName(),
           nameBytesPair.getValue().toByteArray());
       }
->>>>>>> 24480f32
     }
     String serviceName = connectionHeader.getServiceName();
     if (serviceName == null) {
